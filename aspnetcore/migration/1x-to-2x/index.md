---
title: Migrating from ASP.NET Core 1.x to 2.0
author: scottaddie
description: This article outlines the prerequisites and most common steps for migrating an ASP.NET Core 1.x project to ASP.NET Core 2.0.
keywords: ASP.NET Core,migrating
ms.author: scaddie
manager: wpickett
ms.date: 08/01/2017
ms.topic: article
ms.technology: aspnet
ms.prod: asp.net-core
uid: migration/1x-to-2x/index
---
# Migrating from ASP.NET Core 1.x to ASP.NET Core 2.0

By [Scott Addie](https://github.com/scottaddie)

In this article, we'll walk you through updating an existing ASP.NET Core 1.x project to ASP.NET Core 2.0. Migrating your application to ASP.NET Core 2.0 enables you to take advantage of [many new features and performance improvements](https://docs.microsoft.com/aspnet/core/aspnetcore-2.0). 

Existing ASP.NET Core 1.x applications are based off of version-specific project templates. As the ASP.NET Core framework evolves, so do the project templates and the starter code contained within them. In addition to updating the ASP.NET Core framework, you need to update the code for your application.

<a name="prerequisites"></a>

## Prerequisites
Please see [Getting Started with ASP.NET Core](xref:getting-started).

<a name="tfm"></a>

## Update Target Framework Moniker (TFM)
Projects targeting .NET Core should use the [TFM](/dotnet/standard/frameworks#referring-to-frameworks) of a version greater than or equal to .NET Core 2.0. Search for the `<TargetFramework>` node in the *.csproj* file, and replace its inner text with `netcoreapp2.0`:

[!code-xml[Main](../1x-to-2x/samples/AspNetCoreDotNetCore2App/AspNetCoreDotNetCore2App/AspNetCoreDotNetCore2App.csproj?range=3)]

Projects targeting .NET Framework should use the TFM of a version greater than or equal to .NET Framework 4.6.1. Search for the `<TargetFramework>` node in the *.csproj* file, and replace its inner text with `net461`:

[!code-xml[Main](../1x-to-2x/samples/AspNetCoreDotNetFx2.0App/AspNetCoreDotNetFx2.0App/AspNetCoreDotNetFx2.0App.csproj?range=4)]

> [!NOTE]
> .NET Core 2.0 offers a much larger surface area than .NET Core 1.x. If you're targeting .NET Framework solely because of missing APIs in .NET Core 1.x, targeting .NET Core 2.0 is likely to work.

<a name="global-json"></a>

## Update .NET Core SDK version in global.json
If your solution relies upon a [*global.json*](https://docs.microsoft.com/dotnet/core/tools/global-json) file to target a specific .NET Core SDK version, update its `version` property to use the 2.0 version installed on your machine:

[!code-json[Main](../1x-to-2x/samples/AspNetCoreDotNetCore2App/global.json?highlight=3)]

<a name="package-reference"></a>

## Update package references
The *.csproj* file in a 1.x project lists each NuGet package used by the project.

In an ASP.NET Core 2.0 project targeting .NET Core 2.0, a single [metapackage](xref:fundamentals/metapackage) reference in the *.csproj* file replaces the collection of packages:

[!code-xml[Main](../1x-to-2x/samples/AspNetCoreDotNetCore2App/AspNetCoreDotNetCore2App/AspNetCoreDotNetCore2App.csproj?range=8-10)]

All the features of ASP.NET Core 2.0 and Entity Framework Core 2.0 are included in the metapackage.

ASP.NET Core 2.0 projects targeting .NET Framework should continue to reference individual NuGet packages. Update the `Version` attribute of each `<PackageReference />` node to 2.0.0.

For example, here's the list of `<PackageReference />` nodes used in a typical ASP.NET Core 2.0 project targeting .NET Framework:

[!code-xml[Main](../1x-to-2x/samples/AspNetCoreDotNetFx2.0App/AspNetCoreDotNetFx2.0App/AspNetCoreDotNetFx2.0App.csproj?range=9-22)]

<a name="dot-net-cli-tool-reference"></a>

## Update .NET Core CLI tools
In the *.csproj* file, update the `Version` attribute of each `<DotNetCliToolReference />` node to 2.0.0.

For example, here's the list of CLI tools used in a typical ASP.NET Core 2.0 project targeting .NET Core 2.0:

[!code-xml[Main](../1x-to-2x/samples/AspNetCoreDotNetCore2App/AspNetCoreDotNetCore2App/AspNetCoreDotNetCore2App.csproj?range=12-16)]

<a name="package-target-fallback"></a>

## Rename Package Target Fallback property
The *.csproj* file of a 1.x project used a `PackageTargetFallback` node and variable:

[!code-xml[Main](../1x-to-2x/samples/AspNetCoreDotNetCore1App/AspNetCoreDotNetCore1App/AspNetCoreDotNetCore1App.csproj?range=5)]

Rename both the node and variable to `AssetTargetFallback`:

[!code-xml[Main](../1x-to-2x/samples/AspNetCoreDotNetCore2App/AspNetCoreDotNetCore2App/AspNetCoreDotNetCore2App.csproj?range=4)]

<a name="program-cs"></a>

## Update Main method in Program.cs
In 1.x projects, the `Main` method of *Program.cs* looked like this:

[!code-csharp[Main](../1x-to-2x/samples/AspNetCoreDotNetCore1App/AspNetCoreDotNetCore1App/Program.cs?name=snippet_ProgramCs&highlight=8-19)]

In 2.0 projects, the `Main` method of *Program.cs* has been simplified:

[!code-csharp[Main](../1x-to-2x/samples/AspNetCoreDotNetCore2App/AspNetCoreDotNetCore2App/Program.cs?highlight=8-11)]

The adoption of this new 2.0 pattern is highly recommended and is required for product features like [Entity Framework (EF) Core Migrations](xref:data/ef-mvc/migrations) to work. For example, running `Update-Database` from the Package Manager Console window or `dotnet ef database update` from the command line (on projects converted to ASP.NET Core 2.0) generates the following error:

```
Unable to create an object of type '<Context>'. Add an implementation of 'IDesignTimeDbContextFactory<Context>' to the project, or see https://go.microsoft.com/fwlink/?linkid=851728 for additional patterns supported at design time.
```

<a name="add-modify-configuration"></a>

## Add configuration providers

In 1.x projects, adding configuration providers to an application was done during the middleware process by creating an instance of `ConfigurationBuilder`, loading applicable providers (environment variables, app settings, etc.), and initializing a member of `IConfigurationRoot`.
<<<<<<< HEAD

[!code-csharp[Main](../1x-to-2x/samples/AspNetCoreDotNetCore1App/AspNetCoreDotNetCore1App/Startup.cs?name=snippet_1xStartup)]

The above example loads the `Configuration` member with configuration settings from *appsettings.json* as well as any *appsettings.\<EnvironmentName\>.json* file matching the `EnvironmentName` property provided in `IHostingEnvironment`. The location of these files would be at the same path as *Startup.cs*.

In 2.0 projects, the boilerplate configuration code inherent to 1.x projects runs behind-the-scenes. For example, environment variables and app settings are loaded at startup. The equivalent *Startup.cs* code is reduced to `IConfiguration` initialization with the injected instance:

[!code-csharp[Main](../1x-to-2x/samples/AspNetCoreDotNetFx2.0App/AspNetCoreDotNetFx2.0App/Startup.cs?name=snippet_2xStartup)]
=======

```csharp
public Startup(IHostingEnvironment env)
{
    var builder = new ConfigurationBuilder()
            .SetBasePath(env.ContentRootPath)
            .AddJsonFile("appsettings.json", optional: false, reloadOnChange: true)
            .AddJsonFile($"appsettings.{env.EnvironmentName}.json", optional: true)
            .AddEnvironmentVariables();
    Configuration = builder.Build();
}

public IConfigurationRoot Configuration { get; }
```

The preceding example loads the `Configuration` member with configuration settings from *appsettings.json* as well as any *appsettings.\<EnvironmentName\>.json* file matching the `EnvironmentName` property provided in `IHostingEnvironment`. The location of these files would be at the same path as *Startup.cs*.

In 2.0 projects, the boilerplate configuration code inherent to 1.x projects runs behind-the-scenes. For example, environment variables and app settings are loaded at startup. The equivalent *Startup.cs* code is reduced to `IConfiguration` initialization with the injected instance:

```csharp
public Startup(IConfiguration configuration)
{
    Configuration = configuration;
}

public IConfiguration Configuration { get; }
```
>>>>>>> 5dfe727d

To add configuration providers, invoke the `IWebHostBuilder.ConfigureAppConfiguration` method in *Program.cs*:

[!code-csharp[Main](../1x-to-2x/samples/AspNetCoreDotNetFx2.0App/AspNetCoreDotNetFx2.0App/Program.cs?name=snippet_ProgramMainConfigProviders)]

The configuration used by the `CreateDefaultBuilder` method in the preceding code snippet can be seen [here](https://github.com/aspnet/MetaPackages/blob/rel/2.0.0/src/Microsoft.AspNetCore/WebHost.cs#L152).

<<<<<<< HEAD
For more information on configuration in ASP.NET Core, refer to the [documentation](xref:fundamentals/configuration).
=======
For more information, see [Configuration in ASP.NET Core](xref:fundamentals/configuration).
>>>>>>> 5dfe727d

<a name="db-init-code"></a>

## Move database initialization code
In 1.x projects using EF Core 1.x, a command such as `dotnet ef migrations add` does the following:
1. Instantiates a `Startup` instance
2. Invokes the `ConfigureServices` method to register all services with dependency injection (including `DbContext` types)
3. Performs its requisite tasks

In 2.0 projects using EF Core 2.0, `Program.BuildWebHost` is invoked to obtain the application services. Unlike 1.x, this has the additional side effect of invoking `Startup.Configure`. If your 1.x app invoked database initialization code in its `Configure` method, unexpected problems can occur. For example, if the database doesn't yet exist, the seeding code runs before the EF Core Migrations command execution. This problem causes a `dotnet ef migrations list` command to fail if the database doesn't yet exist.

Consider the following 1.x seed initialization code in the `Configure` method of *Startup.cs*:

[!code-csharp[Main](../1x-to-2x/samples/AspNetCoreDotNetCore1App/AspNetCoreDotNetCore1App/Startup.cs?name=snippet_ConfigureSeedData&highlight=8)]

In 2.0 projects, move the `SeedData.Initialize` call to the `Main` method of *Program.cs*:

[!code-csharp[Main](../1x-to-2x/samples/AspNetCoreDotNetCore2App/AspNetCoreDotNetCore2App/Program2.cs?name=snippet_Main2Code&highlight=10)]

As of 2.0, it's bad practice to do anything in `BuildWebHost` except build and configure the web host. Anything that is about running the application should be handled outside of `BuildWebHost` &mdash; typically in the `Main` method of *Program.cs*.

<a name="view-compilation"></a>

## Review your Razor View Compilation setting
Faster application startup time and smaller published bundles are of utmost importance to you. For these reasons, [Razor view compilation](xref:mvc/views/view-compilation) is enabled by default in ASP.NET Core 2.0.

Setting the `MvcRazorCompileOnPublish` property to true is no longer required. Unless you're disabling view compilation, the property may be removed from the *.csproj* file.

When targeting .NET Framework, you still need to explicitly reference the [Microsoft.AspNetCore.Mvc.Razor.ViewCompilation](https://www.nuget.org/packages/Microsoft.AspNetCore.Mvc.Razor.ViewCompilation) NuGet package in your *.csproj* file:

[!code-xml[Main](../1x-to-2x/samples/AspNetCoreDotNetFx2.0App/AspNetCoreDotNetFx2.0App/AspNetCoreDotNetFx2.0App.csproj?range=15)]

<a name="app-insights"></a>

## Rely on Application Insights "Light-Up" features
Effortless setup of application performance instrumentation is important. You can now rely on the new [Application Insights](https://docs.microsoft.com/azure/application-insights/app-insights-overview) "light-up" features available in the Visual Studio 2017 tooling.

ASP.NET Core 1.1 projects created in Visual Studio 2017 added Application Insights by default. If you're not using the Application Insights SDK directly, outside of *Program.cs* and *Startup.cs*, follow these steps:

1. Remove the following `<PackageReference />` node from the *.csproj* file:
    
    [!code-xml[Main](../1x-to-2x/samples/AspNetCoreDotNetCore1App/AspNetCoreDotNetCore1App/AspNetCoreDotNetCore1App.csproj?range=10)]

2. Remove the `UseApplicationInsights` extension method invocation from *Program.cs*:

    [!code-csharp[Main](../1x-to-2x/samples/AspNetCoreDotNetCore1App/AspNetCoreDotNetCore1App/Program.cs?name=snippet_ProgramCsMain&highlight=8)]

3. Remove the Application Insights client-side API call from *_Layout.cshtml*. It comprises the following two lines of code:

    [!code-cshtml[Main](../1x-to-2x/samples/AspNetCoreDotNetCore1App/AspNetCoreDotNetCore1App/Views/Shared/_Layout.cshtml?range=1,19&dedent=4)]

If you are using the Application Insights SDK directly, continue to do so. The 2.0 [metapackage](xref:fundamentals/metapackage) includes the latest version of Application Insights, so a package downgrade error appears if you're referencing an older version.

<a name="auth-and-identity"></a>

## Adopt Authentication / Identity Improvements
ASP.NET Core 2.0 has a new authentication model and a number of significant changes to ASP.NET Core Identity. If you created your project with Individual User Accounts enabled, or if you have manually added authentication or Identity, see [Migrating Authentication and Identity to ASP.NET Core 2.0](xref:migration/1x-to-2x/identity-2x).

## Additional Resources
- [Breaking Changes in ASP.NET Core 2.0](https://github.com/aspnet/announcements/issues?page=1&q=is%3Aissue+is%3Aopen+label%3A2.0.0+label%3A%22Breaking+change%22&utf8=%E2%9C%93)<|MERGE_RESOLUTION|>--- conflicted
+++ resolved
@@ -104,7 +104,6 @@
 ## Add configuration providers
 
 In 1.x projects, adding configuration providers to an application was done during the middleware process by creating an instance of `ConfigurationBuilder`, loading applicable providers (environment variables, app settings, etc.), and initializing a member of `IConfigurationRoot`.
-<<<<<<< HEAD
 
 [!code-csharp[Main](../1x-to-2x/samples/AspNetCoreDotNetCore1App/AspNetCoreDotNetCore1App/Startup.cs?name=snippet_1xStartup)]
 
@@ -113,47 +112,9 @@
 In 2.0 projects, the boilerplate configuration code inherent to 1.x projects runs behind-the-scenes. For example, environment variables and app settings are loaded at startup. The equivalent *Startup.cs* code is reduced to `IConfiguration` initialization with the injected instance:
 
 [!code-csharp[Main](../1x-to-2x/samples/AspNetCoreDotNetFx2.0App/AspNetCoreDotNetFx2.0App/Startup.cs?name=snippet_2xStartup)]
-=======
 
-```csharp
-public Startup(IHostingEnvironment env)
-{
-    var builder = new ConfigurationBuilder()
-            .SetBasePath(env.ContentRootPath)
-            .AddJsonFile("appsettings.json", optional: false, reloadOnChange: true)
-            .AddJsonFile($"appsettings.{env.EnvironmentName}.json", optional: true)
-            .AddEnvironmentVariables();
-    Configuration = builder.Build();
-}
 
-public IConfigurationRoot Configuration { get; }
-```
-
-The preceding example loads the `Configuration` member with configuration settings from *appsettings.json* as well as any *appsettings.\<EnvironmentName\>.json* file matching the `EnvironmentName` property provided in `IHostingEnvironment`. The location of these files would be at the same path as *Startup.cs*.
-
-In 2.0 projects, the boilerplate configuration code inherent to 1.x projects runs behind-the-scenes. For example, environment variables and app settings are loaded at startup. The equivalent *Startup.cs* code is reduced to `IConfiguration` initialization with the injected instance:
-
-```csharp
-public Startup(IConfiguration configuration)
-{
-    Configuration = configuration;
-}
-
-public IConfiguration Configuration { get; }
-```
->>>>>>> 5dfe727d
-
-To add configuration providers, invoke the `IWebHostBuilder.ConfigureAppConfiguration` method in *Program.cs*:
-
-[!code-csharp[Main](../1x-to-2x/samples/AspNetCoreDotNetFx2.0App/AspNetCoreDotNetFx2.0App/Program.cs?name=snippet_ProgramMainConfigProviders)]
-
-The configuration used by the `CreateDefaultBuilder` method in the preceding code snippet can be seen [here](https://github.com/aspnet/MetaPackages/blob/rel/2.0.0/src/Microsoft.AspNetCore/WebHost.cs#L152).
-
-<<<<<<< HEAD
-For more information on configuration in ASP.NET Core, refer to the [documentation](xref:fundamentals/configuration).
-=======
 For more information, see [Configuration in ASP.NET Core](xref:fundamentals/configuration).
->>>>>>> 5dfe727d
 
 <a name="db-init-code"></a>
 
